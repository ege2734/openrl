--- conflicted
+++ resolved
@@ -109,11 +109,4 @@
 
         q_values = self.q_out(features)
 
-<<<<<<< HEAD
-        actions, action_log_probs = self.act(
-            actor_features, available_actions, deterministic
-        )
-        return actions, action_log_probs, rnn_states
-=======
-        return q_values, rnn_states
->>>>>>> 17bb041f
+        return q_values, rnn_states