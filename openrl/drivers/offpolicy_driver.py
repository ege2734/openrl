#!/usr/bin/env python
# -*- coding: utf-8 -*-
# Copyright 2023 The OpenRL Authors.
#
# Licensed under the Apache License, Version 2.0 (the "License");
# you may not use this file except in compliance with the License.
# You may obtain a copy of the License at
#
#     https://www.apache.org/licenses/LICENSE-2.0
#
# Unless required by applicable law or agreed to in writing, software
# distributed under the License is distributed on an "AS IS" BASIS,
# WITHOUT WARRANTIES OR CONDITIONS OF ANY KIND, either express or implied.
# See the License for the specific language governing permissions and
# limitations under the License.

""""""
import random
from typing import Any, Dict, Optional

import numpy as np
import torch
from torch.nn.parallel import DistributedDataParallel

from openrl.drivers.rl_driver import RLDriver
from openrl.utils.logger import Logger
from openrl.utils.type_aliases import MaybeCallback
from openrl.utils.util import _t2n


class OffPolicyDriver(RLDriver):
    def __init__(
        self,
        config: Dict[str, Any],
        trainer,
        buffer,
        agent,
        rank: int = 0,
        world_size: int = 1,
        client=None,
        logger: Optional[Logger] = None,
        callback: MaybeCallback = None,
    ) -> None:
        super(OffPolicyDriver, self).__init__(
            config,
            trainer,
            buffer,
            agent,
            rank,
            world_size,
            client,
            logger,
            callback=callback,
        )

        self.buffer_minimal_size = int(config["cfg"].buffer_size * 0.2)
        self.epsilon_start = config["cfg"].epsilon_start
        self.epsilon_finish = config["cfg"].epsilon_finish
        self.epsilon_anneal_time = config["cfg"].epsilon_anneal_time
<<<<<<< HEAD
        self.algorithm_name = config["cfg"].algorithm_name
        self.var = config["cfg"].var
        self.obs_space = self.trainer.algo_module.obs_space
        self.act_space = self.trainer.algo_module.act_space
=======
        if self.envs.parallel_env_num > 1:
            self.episode_steps = np.zeros((self.envs.parallel_env_num,))
        else:
            self.episode_steps = 0
        self.verbose_flag = False
        self.first_insert_buffer = True
>>>>>>> 53042217

    def _inner_loop(
        self,
    ) -> bool:
        """
        :return: True if training should continue, False if training should stop
        """
        rollout_infos = self.actor_rollout()

        if self.buffer.get_buffer_size() >= 0:
            train_infos = self.learner_update()
            self.buffer.after_update()
        else:
            train_infos = {"q_loss": 0}

        self.total_num_steps = (
            (self.episode + 1) * self.episode_length * self.n_rollout_threads
        )

        if self.episode % self.log_interval == 0:
            # rollout_infos can only be used when env is wrapped with VevMonitor
            # self.logger.log_info(rollout_infos, step=self.total_num_steps)
            # self.logger.log_info(train_infos, step=self.total_num_steps)
            pass

        return True

    def add2buffer(self, data):
        (
            obs,
            next_obs,
            rewards,
            dones,
            infos,
            q_values,
            actions,
            rnn_states,
        ) = data

        if self.algorithm_name == "DQN" or self.algorithm_name == "VDN":
            rnn_states[dones] = np.zeros(
                (dones.sum(), self.recurrent_N, self.hidden_size),
                dtype=np.float32,
            )
        else:
            pass

        # todo add image obs
        if "Dict" in next_obs.__class__.__name__:
            for key in next_obs.keys():
                next_obs[key][dones] = np.zeros(
                    (dones.sum(), next_obs[key].shape[2]),
                    dtype=np.float32,
                )
        else:
            next_obs[dones] = np.zeros(
                (dones.sum(), next_obs.shape[2]),
                dtype=np.float32,
            )

        masks = np.ones((self.n_rollout_threads, self.num_agents, 1), dtype=np.float32)
        masks[dones] = np.zeros((dones.sum(), 1), dtype=np.float32)

        rnn_states_critic = rnn_states
        action_log_probs = actions

        self.buffer.insert(
            obs,
            next_obs,
            rnn_states,
            rnn_states_critic,
            actions,
            action_log_probs,
            q_values,
            rewards,
            masks,
        )

    def actor_rollout(self):
        self.callback.on_rollout_start()
        self.trainer.prep_rollout()

        obs = self.buffer.data.critic_obs[0]

        counter = 0
        ep_reward = 0
        for step in range(self.episode_length):
<<<<<<< HEAD
            if self.algorithm_name == "DQN" or self.algorithm_name == "VDN":
                q_values, actions, rnn_states = self.act(step)
                # print("step: ", step,
                #       "state: ", self.buffer.data.get_batch_data("next_policy_obs" if step != 0 else "policy_obs", step),
                #       "q_values: ", q_values,
                #       "actions: ", actions)
                extra_data = {
                    "q_values": q_values,
                    "step": step,
                    "buffer": self.buffer,
                }

                next_obs, rewards, dones, infos = self.envs.step(actions, extra_data)
                # print("rewards: ", rewards)

            elif self.algorithm_name == "DDPG":
                actions = self.act(step)
                extra_data = {
                    "step": step,
                    "buffer": self.buffer,
                }
                next_obs, rewards, dones, infos = self.envs.step(actions, extra_data)
                self.var *= 0.9995

                q_values = np.zeros_like(actions)
                rnn_states = None

                ep_reward += rewards

            counter += 1
            if any(dones):
                next_obs = np.array([infos[i]['final_observation'] for i in range(len(infos))])

                print("运行次数为：%d, 回报为：%.3f, 探索方差为：%.4f" % (counter, ep_reward, self.var))
                counter = 0
                ep_reward = 0
=======
            q_values, actions, rnn_states = self.act(step)

            extra_data = {
                "q_values": q_values,
                "step": step,
                "buffer": self.buffer,
            }

            next_obs, rewards, dones, infos = self.envs.step(actions, extra_data)
            all_dones = np.all(dones)
            if type(self.episode_steps) == int:
                if not all_dones:
                    self.episode_steps += 1
                else:
                    # print("steps: ", self.episode_steps)
                    self.episode_steps = 0
            else:
                done_index = list(np.where(dones == True)[0])
                self.episode_steps += 1
                for i in range(len(done_index)):
                    if self.episode_steps[done_index[i]] > 200:
                        self.verbose_flag = True
                    # print("steps: ", self.episode_steps[done_index[i]])
                    self.episode_steps[done_index[i]] = 0

            # Give access to local variables
            self.callback.update_locals(locals())
            if self.callback.on_step() is False:
                return {}, False

            # if self.verbose_flag:
            #     print("step: ", step,
            #           "state: ", self.buffer.data.get_batch_data("next_policy_obs" if step != 0 else "policy_obs", step),
            #           "q_values: ", q_values,
            #           "actions: ", actions)
            # print("rewards: ", rewards)
>>>>>>> 53042217

            data = (
                obs,
                next_obs,
                rewards,
                dones,
                infos,
                q_values,
                actions,
                rnn_states,
            )

            self.add2buffer(data)
            obs = next_obs

        batch_rew_infos = self.envs.batch_rewards(self.buffer)
        self.first_insert_buffer = False

        self.callback.on_rollout_end()

        if self.envs.use_monitor:
            statistics_info = self.envs.statistics(self.buffer)
            statistics_info.update(batch_rew_infos)
            return statistics_info
        else:
            return batch_rew_infos

    @torch.no_grad()
    def act(
        self,
        step: int,
    ):
        self.trainer.prep_rollout()

        if step != 0:
            step = step - 1

        if self.algorithm_name == "DQN" or self.algorithm_name == "VDN":
            (
                q_values,
                rnn_states,
            ) = self.trainer.algo_module.get_actions(
                self.buffer.data.get_batch_data(
                    "next_policy_obs" if step != 0 else "policy_obs", step
                ),
                np.concatenate(self.buffer.data.rnn_states[step]),
                np.concatenate(self.buffer.data.masks[step]),
            )

            q_values = np.array(np.split(_t2n(q_values), self.n_rollout_threads))
            rnn_states = np.array(np.split(_t2n(rnn_states), self.n_rollout_threads))

<<<<<<< HEAD
            epsilon = np.min(
                (
                    self.epsilon_finish
                    + (self.epsilon_start - self.epsilon_finish)
                    / self.epsilon_anneal_time
                    * (self.episode * self.episode_length + step),
                    self.epsilon_start,
                )
=======
        if random.random() >= epsilon or self.first_insert_buffer:
            actions = np.random.randint(
                low=0, high=self.envs.action_space.n, size=actions.shape
>>>>>>> 53042217
            )

            actions = np.expand_dims(q_values.argmax(axis=-1), axis=-1)

            if random.random() >= epsilon:
                actions = np.random.randint(
                    low=0, high=self.envs.action_space.n, size=actions.shape
                )

            return (
                q_values,
                actions,
                rnn_states,
            )

        elif self.algorithm_name == "DDPG":
            actions = self.trainer.algo_module.get_actions(
                self.buffer.data.get_batch_data(
                    "next_policy_obs" if step != 0 else "policy_obs", step
                )
            ).item()

            actions = np.clip(
                np.random.normal(actions, self.var), -self.act_space.high, self.act_space.high
            )

            actions = np.expand_dims(actions, -1)
            actions = np.expand_dims(actions, -1)

            return actions


    def compute_returns(self):
        pass<|MERGE_RESOLUTION|>--- conflicted
+++ resolved
@@ -57,19 +57,18 @@
         self.epsilon_start = config["cfg"].epsilon_start
         self.epsilon_finish = config["cfg"].epsilon_finish
         self.epsilon_anneal_time = config["cfg"].epsilon_anneal_time
-<<<<<<< HEAD
+
         self.algorithm_name = config["cfg"].algorithm_name
         self.var = config["cfg"].var
         self.obs_space = self.trainer.algo_module.obs_space
         self.act_space = self.trainer.algo_module.act_space
-=======
+
         if self.envs.parallel_env_num > 1:
             self.episode_steps = np.zeros((self.envs.parallel_env_num,))
         else:
             self.episode_steps = 0
         self.verbose_flag = False
         self.first_insert_buffer = True
->>>>>>> 53042217
 
     def _inner_loop(
         self,
@@ -129,6 +128,7 @@
                 (dones.sum(), next_obs.shape[2]),
                 dtype=np.float32,
             )
+            # pass
 
         masks = np.ones((self.n_rollout_threads, self.num_agents, 1), dtype=np.float32)
         masks[dones] = np.zeros((dones.sum(), 1), dtype=np.float32)
@@ -157,7 +157,6 @@
         counter = 0
         ep_reward = 0
         for step in range(self.episode_length):
-<<<<<<< HEAD
             if self.algorithm_name == "DQN" or self.algorithm_name == "VDN":
                 q_values, actions, rnn_states = self.act(step)
                 # print("step: ", step,
@@ -189,21 +188,11 @@
 
             counter += 1
             if any(dones):
-                next_obs = np.array([infos[i]['final_observation'] for i in range(len(infos))])
-
+                # next_obs = np.array([infos[i]['final_observation'] for i in range(len(infos))])
                 print("运行次数为：%d, 回报为：%.3f, 探索方差为：%.4f" % (counter, ep_reward, self.var))
                 counter = 0
                 ep_reward = 0
-=======
-            q_values, actions, rnn_states = self.act(step)
-
-            extra_data = {
-                "q_values": q_values,
-                "step": step,
-                "buffer": self.buffer,
-            }
-
-            next_obs, rewards, dones, infos = self.envs.step(actions, extra_data)
+
             all_dones = np.all(dones)
             if type(self.episode_steps) == int:
                 if not all_dones:
@@ -231,7 +220,6 @@
             #           "q_values: ", q_values,
             #           "actions: ", actions)
             # print("rewards: ", rewards)
->>>>>>> 53042217
 
             data = (
                 obs,
@@ -284,7 +272,6 @@
             q_values = np.array(np.split(_t2n(q_values), self.n_rollout_threads))
             rnn_states = np.array(np.split(_t2n(rnn_states), self.n_rollout_threads))
 
-<<<<<<< HEAD
             epsilon = np.min(
                 (
                     self.epsilon_finish
@@ -293,19 +280,14 @@
                     * (self.episode * self.episode_length + step),
                     self.epsilon_start,
                 )
-=======
-        if random.random() >= epsilon or self.first_insert_buffer:
-            actions = np.random.randint(
-                low=0, high=self.envs.action_space.n, size=actions.shape
->>>>>>> 53042217
+
             )
 
             actions = np.expand_dims(q_values.argmax(axis=-1), axis=-1)
 
-            if random.random() >= epsilon:
+            if random.random() >= epsilon or self.first_insert_buffer:
                 actions = np.random.randint(
-                    low=0, high=self.envs.action_space.n, size=actions.shape
-                )
+                    low=0, high=self.envs.action_space.n, size=actions.shape)
 
             return (
                 q_values,
