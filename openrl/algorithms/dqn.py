#!/usr/bin/env python
# -*- coding: utf-8 -*-
# Copyright 2023 The OpenRL Authors.
#
# Licensed under the Apache License, Version 2.0 (the "License");
# you may not use this file except in compliance with the License.
# You may obtain a copy of the License at
#
#     https://www.apache.org/licenses/LICENSE-2.0
#
# Unless required by applicable law or agreed to in writing, software
# distributed under the License is distributed on an "AS IS" BASIS,
# WITHOUT WARRANTIES OR CONDITIONS OF ANY KIND, either express or implied.
# See the License for the specific language governing permissions and
# limitations under the License.

""""""

from typing import Union

import numpy as np
import torch
import torch.nn as nn
import torch.nn.functional as F

from openrl.algorithms.base_algorithm import BaseAlgorithm
from openrl.modules.networks.utils.distributed_utils import reduce_tensor
from openrl.modules.utils.util import get_gard_norm, huber_loss, mse_loss
from openrl.utils.util import check


class DQNAlgorithm(BaseAlgorithm):
    def __init__(
        self,
        cfg,
        init_module,
        agent_num: int = 1,
        device: Union[str, torch.device] = "cpu",
    ) -> None:
        super(DQNAlgorithm, self).__init__(cfg, init_module, agent_num, device)

        self.gamma = cfg.gamma
        self.target_update = cfg.target_update
        self.counter = 0

    def dqn_update(self, sample, turn_on=True):
        for optimizer in self.algo_module.optimizers.values():
            optimizer.zero_grad()

        (
            obs_batch,
            _,
            next_obs_batch,
            _,
            rnn_states_batch,
            rnn_states_critic_batch,
            actions_batch,
            value_preds_batch,
            rewards_batch,
            masks_batch,
            active_masks_batch,
            old_action_log_probs_batch,
            adv_targ,
            available_actions_batch,
        ) = sample

        value_preds_batch = check(value_preds_batch).to(**self.tpdv)
        rewards_batch = check(rewards_batch).to(**self.tpdv)
        active_masks_batch = check(active_masks_batch).to(**self.tpdv)

        if self.use_amp:
            with torch.cuda.amp.autocast():
                loss_list = self.prepare_loss(
                    obs_batch,
                    next_obs_batch,
                    rnn_states_batch,
                    actions_batch,
                    masks_batch,
                    available_actions_batch,
                    value_preds_batch,
                    rewards_batch,
                    active_masks_batch,
                    turn_on,
                )
            for loss in loss_list:
                self.algo_module.scaler.scale(loss).backward()
        else:
            loss_list = self.prepare_loss(
                obs_batch,
                next_obs_batch,
                rnn_states_batch,
                actions_batch,
                masks_batch,
                available_actions_batch,
                value_preds_batch,
                rewards_batch,
                active_masks_batch,
                turn_on,
            )
            for loss in loss_list:
                loss.backward()

        if "transformer" in self.algo_module.models:
            raise NotImplementedError
        else:
            actor_para = self.algo_module.models["q_net"].parameters()
            actor_grad_norm = get_gard_norm(actor_para)

        if self.use_amp:
            for optimizer in self.algo_module.optimizers.values():
                self.algo_module.scaler.unscale_(optimizer)

            for optimizer in self.algo_module.optimizers.values():
                self.algo_module.scaler.step(optimizer)

            self.algo_module.scaler.update()
        else:
            for optimizer in self.algo_module.optimizers.values():
                optimizer.step()

        if self.world_size > 1:
            torch.cuda.synchronize()

<<<<<<< HEAD
        if self.counter % self.target_update == 0:
            self.algo_module.models["target_q_net"].load_state_dict(self.algo_module.models["q_net"].state_dict())
        self.counter += 1

=======
        if self.update_count % self.target_update_frequency == 0:
            self.update_count = 0
            self.algo_module.models["target_q_net"].load_state_dict(
                self.algo_module.models["q_net"].state_dict()
            )
        else:
            self.update_count += 1
>>>>>>> 53042217
        return loss

    def cal_value_loss(
        self,
        value_normalizer,
        values,
        value_preds_batch,
        return_batch,
        active_masks_batch,
    ):
        value_pred_clipped = value_preds_batch + (values - value_preds_batch).clamp(
            -self.clip_param, self.clip_param
        )

        if self._use_popart or self._use_valuenorm:
            value_normalizer.update(return_batch)
            error_clipped = (
                value_normalizer.normalize(return_batch) - value_pred_clipped
            )
            error_original = value_normalizer.normalize(return_batch) - values
        else:
            error_clipped = return_batch - value_pred_clipped
            error_original = return_batch - values

        if self._use_huber_loss:
            value_loss_clipped = huber_loss(error_clipped, self.huber_delta)
            value_loss_original = huber_loss(error_original, self.huber_delta)
        else:
            value_loss_clipped = mse_loss(error_clipped)
            value_loss_original = mse_loss(error_original)

        if self._use_clipped_value_loss:
            value_loss = torch.max(value_loss_original, value_loss_clipped)
        else:
            value_loss = value_loss_original

        if self._use_value_active_masks:
            value_loss = (
                value_loss * active_masks_batch
            ).sum() / active_masks_batch.sum()
        else:
            value_loss = value_loss.mean()

        return value_loss

    def to_single_np(self, input):
        reshape_input = input.reshape(-1, self.agent_num, *input.shape[1:])
        return reshape_input[:, 0, ...]

    def prepare_loss(
        self,
        obs_batch,
        next_obs_batch,
        rnn_states_batch,
        actions_batch,
        masks_batch,
        available_actions_batch,
        value_preds_batch,
        rewards_batch,
        active_masks_batch,
        turn_on,
    ):
        loss_list = []
        critic_masks_batch = masks_batch

        (q_values, max_next_q_values) = self.algo_module.evaluate_actions(
            obs_batch,
            next_obs_batch,
            rnn_states_batch,
            rewards_batch,
            actions_batch,
            masks_batch,
            available_actions_batch,
            active_masks_batch,
            critic_masks_batch=critic_masks_batch,
        )

        q_targets = rewards_batch + self.gamma * max_next_q_values
        q_loss = torch.mean(F.mse_loss(q_values, q_targets))  # 均方误差损失函数

        loss_list.append(q_loss)
        return loss_list

    def train(self, buffer, turn_on=True):
        train_info = {}

        train_info["q_loss"] = 0

        if self.world_size > 1:
            train_info["reduced_q_loss"] = 0

        # todo add rnn and transformer
        for _ in range(self.num_mini_batch):
            if "transformer" in self.algo_module.models:
                raise NotImplementedError
            elif self._use_recurrent_policy:
                raise NotImplementedError
            elif self._use_naive_recurrent:
                raise NotImplementedError
            else:
                data_generator = buffer.feed_forward_generator(
                    None,
                    num_mini_batch=self.num_mini_batch,
                    mini_batch_size=self.mini_batch_size
                )

            for sample in data_generator:
                (q_loss) = self.dqn_update(sample, turn_on)
                # print(q_loss)
                if self.world_size > 1:
                    train_info["reduced_q_loss"] += reduce_tensor(
                        q_loss.data, self.world_size
                    )

                train_info["q_loss"] += q_loss.item()

        num_updates = 1 * self.num_mini_batch

        for k in train_info.keys():
            train_info[k] /= num_updates

        for optimizer in self.algo_module.optimizers.values():
            if hasattr(optimizer, "sync_lookahead"):
                optimizer.sync_lookahead()

        return train_info<|MERGE_RESOLUTION|>--- conflicted
+++ resolved
@@ -40,8 +40,8 @@
         super(DQNAlgorithm, self).__init__(cfg, init_module, agent_num, device)
 
         self.gamma = cfg.gamma
-        self.target_update = cfg.target_update
-        self.counter = 0
+        self.update_count = 0
+        self.target_update_frequency = cfg.train_interval
 
     def dqn_update(self, sample, turn_on=True):
         for optimizer in self.algo_module.optimizers.values():
@@ -121,12 +121,6 @@
         if self.world_size > 1:
             torch.cuda.synchronize()
 
-<<<<<<< HEAD
-        if self.counter % self.target_update == 0:
-            self.algo_module.models["target_q_net"].load_state_dict(self.algo_module.models["q_net"].state_dict())
-        self.counter += 1
-
-=======
         if self.update_count % self.target_update_frequency == 0:
             self.update_count = 0
             self.algo_module.models["target_q_net"].load_state_dict(
@@ -134,7 +128,6 @@
             )
         else:
             self.update_count += 1
->>>>>>> 53042217
         return loss
 
     def cal_value_loss(
